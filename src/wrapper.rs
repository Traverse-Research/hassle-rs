#![allow(
    clippy::too_many_arguments,
    clippy::new_without_default,
    clippy::type_complexity
)]

use crate::ffi::*;
use crate::os::{HRESULT, LPCWSTR, LPWSTR, WCHAR};
<<<<<<< HEAD
use crate::utils::{from_wide, to_wide, HassleError};
=======
use crate::utils::{from_wide, to_wide, HassleError, Result};
use com_rs::ComPtr;
>>>>>>> 5cd04858
use libloading::{Library, Symbol};
use std::path::{Path, PathBuf};
use std::pin::Pin;
use tinycom::ComPtr;

#[derive(Debug)]
pub struct DxcBlob {
    inner: ComPtr<IDxcBlob>,
}

impl DxcBlob {
    fn new(inner: ComPtr<IDxcBlob>) -> Self {
        Self { inner }
    }

    pub fn as_slice<T>(&self) -> &[T] {
        unsafe {
            std::slice::from_raw_parts(
                self.inner.get_buffer_pointer().cast(),
                self.inner.get_buffer_size() / std::mem::size_of::<T>(),
            )
        }
    }

    pub fn as_mut_slice<T>(&mut self) -> &mut [T] {
        unsafe {
            std::slice::from_raw_parts_mut(
                self.inner.get_buffer_pointer().cast(),
                self.inner.get_buffer_size() / std::mem::size_of::<T>(),
            )
        }
    }

    pub fn to_vec<T>(&self) -> Vec<T>
    where
        T: Clone,
    {
        self.as_slice().to_vec()
    }
}

impl AsRef<[u8]> for DxcBlob {
    fn as_ref(&self) -> &[u8] {
        self.as_slice()
    }
}

impl AsMut<[u8]> for DxcBlob {
    fn as_mut(&mut self) -> &mut [u8] {
        self.as_mut_slice()
    }
}

#[derive(Debug)]
pub struct DxcBlobEncoding {
    inner: ComPtr<IDxcBlobEncoding>,
}

impl DxcBlobEncoding {
    fn new(inner: ComPtr<IDxcBlobEncoding>) -> Self {
        Self { inner }
    }
}

impl From<DxcBlobEncoding> for DxcBlob {
    fn from(encoded_blob: DxcBlobEncoding) -> Self {
        DxcBlob::new((&encoded_blob.inner).into())
    }
}

#[derive(Debug)]
pub struct DxcOperationResult {
    inner: ComPtr<IDxcOperationResult>,
}

impl DxcOperationResult {
    fn new(inner: ComPtr<IDxcOperationResult>) -> Self {
        Self { inner }
    }

    pub fn get_status(&self) -> Result<u32> {
        let mut status: u32 = 0;
        unsafe { self.inner.get_status(&mut status) }.result_with_success(status)
    }

    pub fn get_result(&self) -> Result<DxcBlob> {
        let mut blob: ComPtr<IDxcBlob> = ComPtr::new();
        unsafe { self.inner.get_result(blob.as_mut_ptr()) }.result()?;
        Ok(DxcBlob::new(blob))
    }

    pub fn get_error_buffer(&self) -> Result<DxcBlobEncoding> {
        let mut blob: ComPtr<IDxcBlobEncoding> = ComPtr::new();

        unsafe { self.inner.get_error_buffer(blob.as_mut_ptr()) }.result()?;
        Ok(DxcBlobEncoding::new(blob))
    }
}

pub trait DxcIncludeHandler {
    fn load_source(&mut self, filename: String) -> Option<String>;
}

#[repr(C)]
struct DxcIncludeHandlerWrapperVtbl {
    query_interface: extern "system" fn(
        *const tinycom::IUnknown,
        &tinycom::IID,
        *mut *mut core::ffi::c_void,
<<<<<<< HEAD
    ) -> tinycom::HResult,
    add_ref: extern "system" fn(*const tinycom::IUnknown) -> HRESULT,
    release: extern "system" fn(*const tinycom::IUnknown) -> HRESULT,
=======
    ) -> HRESULT,
    add_ref: extern "system" fn(*const com_rs::IUnknown) -> HRESULT,
    release: extern "system" fn(*const com_rs::IUnknown) -> HRESULT,
>>>>>>> 5cd04858
    #[cfg(not(windows))]
    complete_object_destructor: extern "system" fn(*const tinycom::IUnknown) -> HRESULT,
    #[cfg(not(windows))]
<<<<<<< HEAD
    deleting_destructor: extern "system" fn(*const tinycom::IUnknown) -> HRESULT,
    load_source:
        extern "system" fn(*mut tinycom::IUnknown, LPCWSTR, *mut *mut IDxcBlob) -> tinycom::HResult,
=======
    deleting_destructor: extern "system" fn(*const com_rs::IUnknown) -> HRESULT,
    load_source: extern "system" fn(*mut com_rs::IUnknown, LPCWSTR, *mut *mut IDxcBlob) -> HRESULT,
>>>>>>> 5cd04858
}

#[repr(C)]
struct DxcIncludeHandlerWrapper<'a, 'i> {
    vtable: Box<DxcIncludeHandlerWrapperVtbl>,
    handler: &'i mut dyn DxcIncludeHandler,
    pinned: Vec<Pin<String>>,
    library: &'a DxcLibrary,
}

impl<'a, 'i> DxcIncludeHandlerWrapper<'a, 'i> {
    extern "system" fn query_interface(
        _me: *const tinycom::IUnknown,
        _rrid: &tinycom::IID,
        _ppv_obj: *mut *mut core::ffi::c_void,
<<<<<<< HEAD
    ) -> tinycom::HResult {
        0 // dummy impl
    }

    extern "system" fn dummy(_me: *const tinycom::IUnknown) -> HRESULT {
        0 // dummy impl
=======
    ) -> HRESULT {
        HRESULT(0) // dummy impl
    }

    extern "system" fn dummy(_me: *const com_rs::IUnknown) -> HRESULT {
        HRESULT(0) // dummy impl
>>>>>>> 5cd04858
    }

    extern "system" fn load_source(
        me: *mut tinycom::IUnknown,
        filename: LPCWSTR,
        include_source: *mut *mut IDxcBlob,
<<<<<<< HEAD
    ) -> tinycom::HResult {
        let me = me as *mut DxcIncludeHandlerWrapper;
=======
    ) -> HRESULT {
        let me = me.cast::<DxcIncludeHandlerWrapper>();
>>>>>>> 5cd04858

        let filename = crate::utils::from_wide(filename);

        let source = unsafe { (*me).handler.load_source(filename) };

        if let Some(source) = source {
            let source = Pin::new(source);
            let mut blob = unsafe {
                (*me)
                    .library
                    .create_blob_with_encoding_from_str(&source)
                    .unwrap()
            };

            unsafe {
                blob.inner.add_ref();
                *include_source = *blob.inner.as_mut_ptr();
                (*me).pinned.push(source);
            }

            0
        } else {
            -2_147_024_894 // ERROR_FILE_NOT_FOUND / 0x80070002
        }
        .into()
    }
}

#[derive(Debug)]
pub struct DxcCompiler {
    inner: ComPtr<IDxcCompiler2>,
    library: DxcLibrary,
}

impl DxcCompiler {
    fn new(inner: ComPtr<IDxcCompiler2>, library: DxcLibrary) -> Self {
        Self { inner, library }
    }

    fn prep_defines(
        defines: &[(&str, Option<&str>)],
        wide_defines: &mut Vec<(Vec<WCHAR>, Vec<WCHAR>)>,
        dxc_defines: &mut Vec<DxcDefine>,
    ) {
        for (name, value) in defines {
            if value.is_none() {
                wide_defines.push((to_wide(name), to_wide("1")));
            } else {
                wide_defines.push((to_wide(name), to_wide(value.unwrap())));
            }
        }

        for (ref name, ref value) in wide_defines {
            dxc_defines.push(DxcDefine {
                name: name.as_ptr(),
                value: value.as_ptr(),
            });
        }
    }

    fn prep_args(args: &[&str], wide_args: &mut Vec<Vec<WCHAR>>, dxc_args: &mut Vec<LPCWSTR>) {
        for a in args {
            wide_args.push(to_wide(a));
        }

        for a in wide_args {
            dxc_args.push(a.as_ptr());
        }
    }

    fn prep_include_handler<'a, 'i>(
        library: &'a DxcLibrary,
        include_handler: Option<&'i mut dyn DxcIncludeHandler>,
    ) -> Option<Box<DxcIncludeHandlerWrapper<'a, 'i>>> {
        if let Some(include_handler) = include_handler {
            let vtable = DxcIncludeHandlerWrapperVtbl {
                query_interface: DxcIncludeHandlerWrapper::query_interface,
                add_ref: DxcIncludeHandlerWrapper::dummy,
                release: DxcIncludeHandlerWrapper::dummy,
                #[cfg(not(windows))]
                complete_object_destructor: DxcIncludeHandlerWrapper::dummy,
                #[cfg(not(windows))]
                deleting_destructor: DxcIncludeHandlerWrapper::dummy,
                load_source: DxcIncludeHandlerWrapper::load_source,
            };

            Some(Box::new(DxcIncludeHandlerWrapper {
                vtable: Box::new(vtable),
                handler: include_handler,
                library,
                pinned: vec![],
            }))
        } else {
            None
        }
    }

    pub fn compile(
        &self,
        blob: &DxcBlobEncoding,
        source_name: &str,
        entry_point: &str,
        target_profile: &str,
        args: &[&str],
        include_handler: Option<&mut dyn DxcIncludeHandler>,
        defines: &[(&str, Option<&str>)],
    ) -> Result<DxcOperationResult, (DxcOperationResult, HRESULT)> {
        let mut wide_args = vec![];
        let mut dxc_args = vec![];
        Self::prep_args(args, &mut wide_args, &mut dxc_args);

        let mut wide_defines = vec![];
        let mut dxc_defines = vec![];
        Self::prep_defines(defines, &mut wide_defines, &mut dxc_defines);

        let handler_wrapper = Self::prep_include_handler(&self.library, include_handler);

        let mut result: ComPtr<IDxcOperationResult> = ComPtr::new();
        let result_hr = unsafe {
            self.inner.compile(
                blob.inner.as_ptr(),
                to_wide(source_name).as_ptr(),
                to_wide(entry_point).as_ptr(),
                to_wide(target_profile).as_ptr(),
                dxc_args.as_ptr(),
                dxc_args.len() as u32,
                dxc_defines.as_ptr(),
                dxc_defines.len() as u32,
                handler_wrapper
                    .as_ref()
                    .map_or(std::ptr::null(), |v| &**v as *const _ as *const _),
                result.as_mut_ptr(),
            )
        };

        let mut compile_error = 0u32;
        let status_hr = unsafe { result.get_status(&mut compile_error) };

        if !result_hr.is_err() && !status_hr.is_err() && compile_error == 0 {
            Ok(DxcOperationResult::new(result))
        } else {
            Err((DxcOperationResult::new(result), result_hr))
        }
    }

    pub fn compile_with_debug(
        &self,
        blob: &DxcBlobEncoding,
        source_name: &str,
        entry_point: &str,
        target_profile: &str,
        args: &[&str],
        include_handler: Option<&mut dyn DxcIncludeHandler>,
        defines: &[(&str, Option<&str>)],
    ) -> Result<(DxcOperationResult, String, DxcBlob), (DxcOperationResult, HRESULT)> {
        let mut wide_args = vec![];
        let mut dxc_args = vec![];
        Self::prep_args(args, &mut wide_args, &mut dxc_args);

        let mut wide_defines = vec![];
        let mut dxc_defines = vec![];
        Self::prep_defines(defines, &mut wide_defines, &mut dxc_defines);

        let handler_wrapper = Self::prep_include_handler(&self.library, include_handler);

        let mut result: ComPtr<IDxcOperationResult> = ComPtr::new();
        let mut debug_blob: ComPtr<IDxcBlob> = ComPtr::new();
        let mut debug_filename: LPWSTR = std::ptr::null_mut();

        let result_hr = unsafe {
            self.inner.compile_with_debug(
                blob.inner.as_ptr(),
                to_wide(source_name).as_ptr(),
                to_wide(entry_point).as_ptr(),
                to_wide(target_profile).as_ptr(),
                dxc_args.as_ptr(),
                dxc_args.len() as u32,
                dxc_defines.as_ptr(),
                dxc_defines.len() as u32,
                handler_wrapper
                    .as_ref()
                    .map_or(std::ptr::null(), |v| &**v as *const _ as *const _),
                result.as_mut_ptr(),
                &mut debug_filename,
                debug_blob.as_mut_ptr(),
            )
        };

        let mut compile_error = 0u32;
        let status_hr = unsafe { result.get_status(&mut compile_error) };

        if !result_hr.is_err() && !status_hr.is_err() && compile_error == 0 {
            Ok((
                DxcOperationResult::new(result),
                from_wide(debug_filename),
                DxcBlob::new(debug_blob),
            ))
        } else {
            Err((DxcOperationResult::new(result), result_hr))
        }
    }

    pub fn preprocess(
        &self,
        blob: &DxcBlobEncoding,
        source_name: &str,
        args: &[&str],
        include_handler: Option<&mut dyn DxcIncludeHandler>,
        defines: &[(&str, Option<&str>)],
    ) -> Result<DxcOperationResult, (DxcOperationResult, HRESULT)> {
        let mut wide_args = vec![];
        let mut dxc_args = vec![];
        Self::prep_args(args, &mut wide_args, &mut dxc_args);

        let mut wide_defines = vec![];
        let mut dxc_defines = vec![];
        Self::prep_defines(defines, &mut wide_defines, &mut dxc_defines);

        let handler_wrapper = Self::prep_include_handler(&self.library, include_handler);

        let mut result: ComPtr<IDxcOperationResult> = ComPtr::new();
        let result_hr = unsafe {
            self.inner.preprocess(
                blob.inner.as_ptr(),
                to_wide(source_name).as_ptr(),
                dxc_args.as_ptr(),
                dxc_args.len() as u32,
                dxc_defines.as_ptr(),
                dxc_defines.len() as u32,
                handler_wrapper
                    .as_ref()
                    .map_or(std::ptr::null(), |v| &**v as *const _ as *const _),
                result.as_mut_ptr(),
            )
        };

        let mut compile_error = 0u32;
        let status_hr = unsafe { result.get_status(&mut compile_error) };

        if !result_hr.is_err() && !status_hr.is_err() && compile_error == 0 {
            Ok(DxcOperationResult::new(result))
        } else {
            Err((DxcOperationResult::new(result), result_hr))
        }
    }

    pub fn disassemble(&self, blob: &DxcBlob) -> Result<DxcBlobEncoding> {
        let mut result_blob: ComPtr<IDxcBlobEncoding> = ComPtr::new();
        unsafe {
            self.inner
                .disassemble(blob.inner.as_ptr(), result_blob.as_mut_ptr())
        }
        .result()?;
        Ok(DxcBlobEncoding::new(result_blob))
    }
}

#[derive(Debug)]
pub struct DxcLibrary {
    inner: ComPtr<IDxcLibrary>,
}

impl DxcLibrary {
    fn new(inner: ComPtr<IDxcLibrary>) -> Self {
        Self { inner }
    }

    pub fn create_blob_with_encoding(&self, data: &[u8]) -> Result<DxcBlobEncoding> {
        let mut blob: ComPtr<IDxcBlobEncoding> = ComPtr::new();

        unsafe {
            self.inner.create_blob_with_encoding_from_pinned(
                data.as_ptr().cast(),
                data.len() as u32,
                0, // Binary; no code page
                blob.as_mut_ptr(),
            )
        }
        .result()?;
        Ok(DxcBlobEncoding::new(blob))
    }

    pub fn create_blob_with_encoding_from_str(&self, text: &str) -> Result<DxcBlobEncoding> {
        let mut blob: ComPtr<IDxcBlobEncoding> = ComPtr::new();
        const CP_UTF8: u32 = 65001; // UTF-8 translation

        unsafe {
            self.inner.create_blob_with_encoding_from_pinned(
                text.as_ptr().cast(),
                text.len() as u32,
                CP_UTF8,
                blob.as_mut_ptr(),
            )
        }
        .result()?;
        Ok(DxcBlobEncoding::new(blob))
    }

    pub fn get_blob_as_string(&self, blob: &DxcBlob) -> Result<String> {
        let mut blob_utf8: ComPtr<IDxcBlobEncoding> = ComPtr::new();

        unsafe {
            self.inner
                .get_blob_as_utf8(blob.inner.as_ptr(), blob_utf8.as_mut_ptr())
        }
        .result()?;

        Ok(String::from_utf8(DxcBlob::new((&blob_utf8).into()).to_vec()).unwrap())
    }
}

#[derive(Debug)]
pub struct Dxc {
    dxc_lib: Library,
}

#[cfg(target_os = "windows")]
fn dxcompiler_lib_name() -> &'static Path {
    Path::new("dxcompiler.dll")
}

#[cfg(any(target_os = "linux", target_os = "android"))]
fn dxcompiler_lib_name() -> &'static Path {
    Path::new("libdxcompiler.so")
}

#[cfg(target_os = "macos")]
fn dxcompiler_lib_name() -> &'static Path {
    Path::new("./libdxcompiler.dynlib")
}

impl Dxc {
    /// `dxc_path` can point to a library directly or the directory containing the library,
    /// in which case the appended filename depends on the platform.
    pub fn new(lib_path: Option<PathBuf>) -> Result<Self> {
        let lib_path = if let Some(lib_path) = lib_path {
            if lib_path.is_file() {
                lib_path
            } else {
                lib_path.join(&dxcompiler_lib_name())
            }
        } else {
            dxcompiler_lib_name().to_owned()
        };
        let dxc_lib =
            unsafe { Library::new(&lib_path) }.map_err(|e| HassleError::LoadLibraryError {
                filename: lib_path,
                inner: e,
            })?;

        Ok(Self { dxc_lib })
    }

    pub(crate) fn get_dxc_create_instance(&self) -> Result<Symbol<DxcCreateInstanceProc>> {
        Ok(unsafe { self.dxc_lib.get(b"DxcCreateInstance\0")? })
    }

    pub fn create_compiler(&self) -> Result<DxcCompiler> {
        let mut compiler: ComPtr<IDxcCompiler2> = ComPtr::new();

        self.get_dxc_create_instance()?(
            &CLSID_DxcCompiler,
            &IID_IDxcCompiler2,
            compiler.as_mut_ptr(),
        )
        .result()?;
        Ok(DxcCompiler::new(compiler, self.create_library()?))
    }

    pub fn create_library(&self) -> Result<DxcLibrary> {
        let mut library: ComPtr<IDxcLibrary> = ComPtr::new();

        self.get_dxc_create_instance()?(&CLSID_DxcLibrary, &IID_IDxcLibrary, library.as_mut_ptr())
            .result()?;
        Ok(DxcLibrary::new(library))
    }
}

#[derive(Debug)]
pub struct DxcValidator {
    inner: ComPtr<IDxcValidator>,
}

pub type DxcValidatorVersion = (u32, u32);

impl DxcValidator {
    fn new(inner: ComPtr<IDxcValidator>) -> Self {
        Self { inner }
    }

    pub fn version(&self) -> Result<DxcValidatorVersion> {
        let mut version: ComPtr<IDxcVersionInfo> = ComPtr::new();

        HRESULT::from(unsafe {
            self.inner
                .query_interface(&IID_IDxcVersionInfo, version.as_mut_ptr())
        })
        .result()?;

        let mut major = 0;
        let mut minor = 0;

        unsafe { version.get_version(&mut major, &mut minor) }.result_with_success((major, minor))
    }

    pub fn validate(&self, blob: DxcBlob) -> Result<DxcBlob, (DxcOperationResult, HassleError)> {
        let mut result: ComPtr<IDxcOperationResult> = ComPtr::new();
        let result_hr = unsafe {
            self.inner.validate(
                blob.inner.as_ptr(),
                DXC_VALIDATOR_FLAGS_IN_PLACE_EDIT,
                result.as_mut_ptr(),
            )
        };

        let mut validate_status = 0u32;
        let status_hr = unsafe { result.get_status(&mut validate_status) };

        if !result_hr.is_err() && !status_hr.is_err() && validate_status == 0 {
            Ok(blob)
        } else {
            Err((
                DxcOperationResult::new(result),
                HassleError::Win32Error(result_hr),
            ))
        }
    }
}

#[derive(Debug)]
pub struct Dxil {
    dxil_lib: Library,
}

impl Dxil {
    #[cfg(not(windows))]
    pub fn new(_: Option<PathBuf>) -> Result<Self> {
        Err(HassleError::WindowsOnly(
            "DXIL Signing is only supported on Windows".to_string(),
        ))
    }

    /// `dxil_path` can point to a library directly or the directory containing the library,
    /// in which case `dxil.dll` is appended.
    #[cfg(windows)]
    pub fn new(lib_path: Option<PathBuf>) -> Result<Self> {
        let lib_path = if let Some(lib_path) = lib_path {
            if lib_path.is_file() {
                lib_path
            } else {
                lib_path.join("dxil.dll")
            }
        } else {
            PathBuf::from("dxil.dll")
        };

        let dxil_lib =
            unsafe { Library::new(&lib_path) }.map_err(|e| HassleError::LoadLibraryError {
                filename: lib_path.to_owned(),
                inner: e,
            })?;

        Ok(Self { dxil_lib })
    }

    fn get_dxc_create_instance(&self) -> Result<Symbol<DxcCreateInstanceProc>> {
        Ok(unsafe { self.dxil_lib.get(b"DxcCreateInstance\0")? })
    }

    pub fn create_validator(&self) -> Result<DxcValidator> {
        let mut validator: ComPtr<IDxcValidator> = ComPtr::new();

        self.get_dxc_create_instance()?(
            &CLSID_DxcValidator,
            &IID_IDxcValidator,
            validator.as_mut_ptr(),
        )
        .result()?;
        Ok(DxcValidator::new(validator))
    }
}<|MERGE_RESOLUTION|>--- conflicted
+++ resolved
@@ -6,12 +6,7 @@
 
 use crate::ffi::*;
 use crate::os::{HRESULT, LPCWSTR, LPWSTR, WCHAR};
-<<<<<<< HEAD
-use crate::utils::{from_wide, to_wide, HassleError};
-=======
 use crate::utils::{from_wide, to_wide, HassleError, Result};
-use com_rs::ComPtr;
->>>>>>> 5cd04858
 use libloading::{Library, Symbol};
 use std::path::{Path, PathBuf};
 use std::pin::Pin;
@@ -121,26 +116,14 @@
         *const tinycom::IUnknown,
         &tinycom::IID,
         *mut *mut core::ffi::c_void,
-<<<<<<< HEAD
     ) -> tinycom::HResult,
-    add_ref: extern "system" fn(*const tinycom::IUnknown) -> HRESULT,
-    release: extern "system" fn(*const tinycom::IUnknown) -> HRESULT,
-=======
-    ) -> HRESULT,
-    add_ref: extern "system" fn(*const com_rs::IUnknown) -> HRESULT,
-    release: extern "system" fn(*const com_rs::IUnknown) -> HRESULT,
->>>>>>> 5cd04858
+    add_ref: extern "system" fn(*const tinycom::IUnknown) -> tinycom::HResult,
+    release: extern "system" fn(*const tinycom::IUnknown) -> tinycom::HResult,
     #[cfg(not(windows))]
-    complete_object_destructor: extern "system" fn(*const tinycom::IUnknown) -> HRESULT,
+    complete_object_destructor: extern "system" fn(*const tinycom::IUnknown) -> tinycom::HResult,
     #[cfg(not(windows))]
-<<<<<<< HEAD
-    deleting_destructor: extern "system" fn(*const tinycom::IUnknown) -> HRESULT,
-    load_source:
-        extern "system" fn(*mut tinycom::IUnknown, LPCWSTR, *mut *mut IDxcBlob) -> tinycom::HResult,
-=======
-    deleting_destructor: extern "system" fn(*const com_rs::IUnknown) -> HRESULT,
-    load_source: extern "system" fn(*mut com_rs::IUnknown, LPCWSTR, *mut *mut IDxcBlob) -> HRESULT,
->>>>>>> 5cd04858
+    deleting_destructor: extern "system" fn(*const tinycom::IUnknown) -> tinycom::HResult,
+    load_source: extern "system" fn(*mut tinycom::IUnknown, LPCWSTR, *mut *mut IDxcBlob) -> tinycom::HResult,
 }
 
 #[repr(C)]
@@ -156,34 +139,20 @@
         _me: *const tinycom::IUnknown,
         _rrid: &tinycom::IID,
         _ppv_obj: *mut *mut core::ffi::c_void,
-<<<<<<< HEAD
     ) -> tinycom::HResult {
         0 // dummy impl
     }
 
-    extern "system" fn dummy(_me: *const tinycom::IUnknown) -> HRESULT {
+    extern "system" fn dummy(_me: *const tinycom::IUnknown) -> tinycom::HResult {
         0 // dummy impl
-=======
-    ) -> HRESULT {
-        HRESULT(0) // dummy impl
-    }
-
-    extern "system" fn dummy(_me: *const com_rs::IUnknown) -> HRESULT {
-        HRESULT(0) // dummy impl
->>>>>>> 5cd04858
     }
 
     extern "system" fn load_source(
         me: *mut tinycom::IUnknown,
         filename: LPCWSTR,
         include_source: *mut *mut IDxcBlob,
-<<<<<<< HEAD
     ) -> tinycom::HResult {
-        let me = me as *mut DxcIncludeHandlerWrapper;
-=======
-    ) -> HRESULT {
         let me = me.cast::<DxcIncludeHandlerWrapper>();
->>>>>>> 5cd04858
 
         let filename = crate::utils::from_wide(filename);
 
