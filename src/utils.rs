--- conflicted
+++ resolved
@@ -1,12 +1,5 @@
-<<<<<<< HEAD
-=======
 use crate::os::{SysFreeString, BSTR, HRESULT, LPSTR, LPWSTR, WCHAR};
->>>>>>> fc0a4837
-use crate::wrapper::*;
-use crate::{
-    dxil::Dxil,
-    os::{BSTR, HRESULT, LPSTR, LPWSTR, WCHAR},
-};
+use crate::{dxil::Dxil, Dxc, DxcIncludeHandler};
 use thiserror::Error;
 
 #[cfg(windows)]
